#%%-----------------------------------------------------------------
# DFXM forward calculation for diamond DDD configurations
#
# Developer: Yifan Wang, yfwang09@stanford.edu
# Date: 2024/01/15
#---------------------------------------------------------------

import os, time
import numpy as np
import matplotlib.pyplot as plt
import dispgrad_func as dgf
import forward_model as fwd
import visualize_helper as vis

#%%-------------------------------------------------------
# INITIALIZATION
#---------------------------------------------------------

# Configuration files
# casename = 'diamond_10um_60deg_pbc'
# casename = 'diamond_10um_config1_pbc'
# casename = 'diamond_10um_config2_pbc'
# casename = 'diamond_10um_config3_pbc'
# casename = 'diamond_10um_screw_helix1_pbc'
# casename = 'diamond_10um_screw_helix2_pbc'
# casename = 'diamond_10um_screw_helix3_pbc'
# casename = 'diamond_10um_screw_pbc'
# casename = 'diamond_DD0039'
# casename = 'diamond_MD0_200x100x100'
# casename = 'diamond_MD20000_189x100x100'
casename = 'diamond_MD50000_174x101x100'
# casename = 'diamond_MD100000_149x100x101'
# casename = 'diamond_MD150000_131x100x104'
# casename = 'diamond_MD200000_114x100x107'

config_dir = 'configs'
config_file = os.path.join(config_dir, 'config_%s.vtk'%casename)
config_ca_file = os.path.join(config_dir, 'config_%s.ca'%casename)
config_reduced_ca_file = os.path.join(config_dir, 'config_%s_reduced.ca'%casename)

# Elasticity parameters (Diamond)
input_dict = dgf.default_dispgrad_dict('disl_network')
print(input_dict)

input_dict['nu'] = NU = 0.200       # Poisson's ratio
input_dict['b'] = bmag = 2.522e-10  # Burger's magnitude (m)
two_theta = 48.16                   # 2theta for diamond-(004) (deg)

# Load the dislocation network
disl = dgf.disl_network(input_dict)
disl.load_network(config_file)

# Write the dislocation network into a CA file
ca_data = disl.write_network_ca(config_ca_file, bmag=bmag)
ca_data = disl.write_network_ca(config_reduced_ca_file, bmag=bmag, reduced=True)
disl_list = ca_data['disl_list']
print('Number of segments:', disl.links.shape[0])
print('Number of dislocations:', len(disl_list))

#%%-------------------------------------------------------
# SETUP THE FORWARD MODEL
#---------------------------------------------------------

forward_dict = fwd.default_forward_dict()
forward_dict['two_theta'] = two_theta
print(forward_dict)

# Set up the pre-calculated resolution function
datapath = 'data'
os.makedirs(datapath, exist_ok=True)
saved_res_fn = os.path.join(datapath, 'Res_qi_diamond_001.npz')
print('saved resolution function at %s'%saved_res_fn)

# Set up the pre-calculated displacement gradient
model = fwd.DFXM_forward(forward_dict, load_res_fn=saved_res_fn)
Ug = model.Ug
print('Ug')
print(Ug)

#%%-------------------------------------------------------
# CALCULATE THE OBSERVATION POINTS OF THE DFXM
#---------------------------------------------------------

disl.load_network(config_file, select_seg=[]) # load empty network to calculate the observation points
saved_Fg_file = os.path.join(datapath, 'Fg_%s_DFXM_robs.npz'%casename)
print('saved observation points at %s'%saved_Fg_file)
Fg_func = lambda x, y, z: disl.Fg(x, y, z, filename=saved_Fg_file)
if not os.path.exists(saved_Fg_file):
    im, ql, rulers = model.forward(Fg_func, timeit=True)

# Visualize the simulated image
# figax = vis.visualize_im_qi(forward_dict, im, None, rulers) #, vlim_im=[0, 200])

# Visualize the reciprocal space wave vector ql
# figax = vis.visualize_im_qi(forward_dict, None, ql, rulers, vlim_qi=[-1e-4, 1e-4])

# Visualize the observation points
Lx, Ly, Lz = tuple(np.diag(disl.cell))
lbx, ubx = -Lx/2*bmag, Lx/2*bmag         # in unit of m
lby, uby = -Ly/2*bmag, Ly/2*bmag         # in unit of m
lbz, ubz = -Lz/2*bmag, Lz/2*bmag         # in unit of m
extent = np.multiply(1e6, [lbx, ubx, lby, uby, lbz, ubz]) # in the unit of um
fig, ax = vis.visualize_disl_network(disl.d, disl.rn, disl.links, extent=extent, unit='um', show=False)
nskip = 10
r_obs = np.load(saved_Fg_file)['r_obs']*1e6 # in the unit of um
ax.plot(r_obs[::nskip, 0], r_obs[::nskip, 1], r_obs[::nskip, 2],  'C0.', markersize=0.01)
plt.show()

# %%-------------------------------------------------------
# FILTER THE DISLOCATION SEGMENTS THAT ARE OUTSIDE THE OBSERVATION REGION
#---------------------------------------------------------

# obtain the 
# Load the dislocation network
Nobs = 2
NNxyz = np.multiply(model.d['Npixels'], Nobs)
# NNxyz = (100, 80, 90)
NNxyz[1], NNxyz[2] = NNxyz[2], NNxyz[1]
NNxyz = tuple(NNxyz)
print(NNxyz)
r_obs = np.load(saved_Fg_file)['r_obs']
r_obs_cell = np.swapaxes(np.reshape(r_obs, NNxyz + (3, ), order='F'), 1, 2)
obs_cell = np.transpose([r_obs_cell[-1, 0, 0, :] - r_obs_cell[0, 0, 0, :], 
                         r_obs_cell[0, -1, 0, :] - r_obs_cell[0, 0, 0, :],
                         r_obs_cell[0, 0, -1, :] - r_obs_cell[0, 0, 0, :]
                        ])
print(obs_cell)

# fig = plt.figure(figsize=(12, 12))
# ax = fig.add_subplot(111, projection='3d')
# nskip = 1
# ax.plot(r_obs[::nskip, 0], r_obs[::nskip, 1], r_obs[::nskip, 2], '.', markersize=0.01)
# ax.plot(r_obs_cell[:, 0, 0, 0], r_obs_cell[:, 0, 0, 1], r_obs_cell[:, 0, 0, 2], '-')
# ax.plot(r_obs_cell[0, :, 0, 0], r_obs_cell[0, :, 0, 1], r_obs_cell[0, :, 0, 2], '-')
# ax.plot(r_obs_cell[0, 0, :, 0], r_obs_cell[0, 0, :, 1], r_obs_cell[0, 0, :, 2], '-')
# ax.view_init(elev=0, azim=-90)
# plt.show()

disl.load_network(config_file) # load the full network
nsegs = disl.links.shape[0]
select_seg_inside = []
for ilink in range(nsegs):
    link = disl.links[ilink]
    end1 = disl.rn[int(link[0])]*bmag
    end2 = disl.rn[int(link[1])]*bmag
    s1 = np.linalg.inv(obs_cell).dot(end1)
    s2 = np.linalg.inv(obs_cell).dot(end2)
    if np.all(np.abs(s1) < 0.51) or np.all(np.abs(s2) < 0.51):
        select_seg_inside.append(ilink)
print('# of segments inside the observation region:', len(select_seg_inside))

# %% --------------------------------------------------------
# SAVE THE DISLOCATION NETWORK INSIDE THE OBSERVATION REGION
# -----------------------------------------------------------

import disl_io_helper as dio
config_ca_inside_file = os.path.join(config_dir, 'config_%s_inside.ca'%casename)
disl.load_network(config_file, select_seg=select_seg_inside)
ca_data = disl.write_network_ca(config_ca_inside_file, bmag=bmag)

# %% --------------------------------------------------------
# CALCULATE THE DFXM IMAGE
# -----------------------------------------------------------

print('#'*20 + ' Calculate and visualize the image')
saved_Fg_file = os.path.join(datapath, 'Fg_%s_DFXM.npz'%casename)
print('saved displacement gradient at %s'%saved_Fg_file)
Fg_func = lambda x, y, z: disl.Fg(x, y, z, filename=saved_Fg_file)
im, ql, rulers = model.forward(Fg_func, timeit=True)

# Visualize the simulated image
figax = vis.visualize_im_qi(forward_dict, im, None, rulers) #, vlim_im=[0, 200])

# Visualize the reciprocal space wave vector ql
# figax = vis.visualize_im_qi(forward_dict, None, ql, rulers, vlim_qi=[-1e-4, 1e-4])

# Visualize the observation points
extent = np.multiply(1e6, [lbx, ubx, lby, uby, lbz, ubz]) # in the unit of um
fig, ax = vis.visualize_disl_network(disl.d, disl.rn, disl.links, extent=extent, unit='um', show=False)
nskip = 10
r_obs = np.load(saved_Fg_file)['r_obs']*1e6 # in the unit of um
ax.plot(r_obs[::nskip, 0], r_obs[::nskip, 1], r_obs[::nskip, 2],  'C0.', markersize=0.01)
plt.show()

# %%

r_obs_xyz_file = os.path.join(datapath, 'r_obs_%s.xyz'%casename)
<<<<<<< HEAD
disl_ca = dio.write_ca(r_obs_xyz_file, np.array([]), np.array([]), obs_cell*1e10, bmag=bmag)

# %% --------------------------------------------------------
# CALCULATE THE DFXM IMAGE
# -----------------------------------------------------------

print('#'*20 + ' Calculate and visualize the image')
saved_Fg_file = os.path.join(datapath, 'Fg_%s_DFXM.npz'%casename)
=======
im_Nobs = np.repeat(np.repeat(im, Nobs, axis=0), Nobs, axis=1)[:,:,np.newaxis]
im_obs = np.tile(im_Nobs, (1, 1, model.d['Npixels'][2]*Nobs)).reshape((-1, 1))
r_obs = r_obs_cell.reshape((-1, 3))
dio.write_xyz(r_obs_xyz_file, r_obs, props=im_obs, scale=1e10)

# %%

print('#'*20 + ' Calculate and visualize the image')
cell_scale = 1/4
disl.load_network(config_file, scale_cell=cell_scale) # load the full network
print('load full network with scale 1/%d'%cell_scale)

output_path = os.path.join(datapath, 'output_%s_scale%d'%(casename, 1/cell_scale))
import glob
Fg_files = glob.glob(os.path.join(output_path, 'Fg_*.npz'))

saved_Fg_file = os.path.join(output_path, 'Fg_%s_DFXM.npz'%casename)
if not os.path.exists(saved_Fg_file):
    Fg = None
    for Fg_file in Fg_files:
        print('saved displacement gradient at %s'%saved_Fg_file)
        if Fg is None:
            Fg = np.load(Fg_file)['Fg']
            r_obs = np.load(Fg_file)['r_obs']
        else:
            try:
                Fg += np.load(Fg_file)['Fg']
            except:
                Fg += 0

    np.savez_compressed(saved_Fg_file, Fg=Fg, r_obs=r_obs)
else:
    Fg = np.load(saved_Fg_file)['Fg']
    r_obs = np.load(saved_Fg_file)['r_obs']

>>>>>>> 65f461cc
print('saved displacement gradient at %s'%saved_Fg_file)
Fg_func = lambda x, y, z: disl.Fg(x, y, z, filename=saved_Fg_file)
im, ql, rulers = model.forward(Fg_func, timeit=True)

# Visualize the simulated image
figax = vis.visualize_im_qi(forward_dict, im, None, rulers) #, vlim_im=[0, 200])

# Visualize the reciprocal space wave vector ql
# figax = vis.visualize_im_qi(forward_dict, None, ql, rulers, vlim_qi=[-1e-4, 1e-4])

<<<<<<< HEAD
# Visualize the observation points
=======
# %%
# Visualize the observation points

Lx, Ly, Lz = tuple(np.diag(disl.cell))
lbx, ubx = -Lx/2*bmag, Lx/2*bmag         # in unit of m
lby, uby = -Ly/2*bmag, Ly/2*bmag         # in unit of m
lbz, ubz = -Lz/2*bmag, Lz/2*bmag         # in unit of m
>>>>>>> 65f461cc
extent = np.multiply(1e6, [lbx, ubx, lby, uby, lbz, ubz]) # in the unit of um
fig, ax = vis.visualize_disl_network(disl.d, disl.rn, disl.links, extent=extent, unit='um', show=False)
nskip = 10
r_obs = np.load(saved_Fg_file)['r_obs']*1e6 # in the unit of um
ax.plot(r_obs[::nskip, 0], r_obs[::nskip, 1], r_obs[::nskip, 2],  'C0.', markersize=0.01)
plt.show()
<<<<<<< HEAD


=======
# %%
r_obs_xyz_file = os.path.join(output_path, 'r_obs_%s.xyz'%casename)
im_Nobs = np.repeat(np.repeat(im, Nobs, axis=0), Nobs, axis=1)[:,:,np.newaxis]
im_obs = np.tile(im_Nobs, (1, 1, model.d['Npixels'][2]*Nobs)).reshape((-1, 1))
r_obs = r_obs_cell.reshape((-1, 3))
dio.write_xyz(r_obs_xyz_file, r_obs, props=im_obs, scale=1e10) # Angstrom
>>>>>>> 65f461cc
# %%<|MERGE_RESOLUTION|>--- conflicted
+++ resolved
@@ -135,6 +135,15 @@
 # ax.plot(r_obs_cell[0, 0, :, 0], r_obs_cell[0, 0, :, 1], r_obs_cell[0, 0, :, 2], '-')
 # ax.view_init(elev=0, azim=-90)
 # plt.show()
+# fig = plt.figure(figsize=(12, 12))
+# ax = fig.add_subplot(111, projection='3d')
+# nskip = 1
+# ax.plot(r_obs[::nskip, 0], r_obs[::nskip, 1], r_obs[::nskip, 2], '.', markersize=0.01)
+# ax.plot(r_obs_cell[:, 0, 0, 0], r_obs_cell[:, 0, 0, 1], r_obs_cell[:, 0, 0, 2], '-')
+# ax.plot(r_obs_cell[0, :, 0, 0], r_obs_cell[0, :, 0, 1], r_obs_cell[0, :, 0, 2], '-')
+# ax.plot(r_obs_cell[0, 0, :, 0], r_obs_cell[0, 0, :, 1], r_obs_cell[0, 0, :, 2], '-')
+# ax.view_init(elev=0, azim=-90)
+# plt.show()
 
 disl.load_network(config_file) # load the full network
 nsegs = disl.links.shape[0]
@@ -185,16 +194,6 @@
 # %%
 
 r_obs_xyz_file = os.path.join(datapath, 'r_obs_%s.xyz'%casename)
-<<<<<<< HEAD
-disl_ca = dio.write_ca(r_obs_xyz_file, np.array([]), np.array([]), obs_cell*1e10, bmag=bmag)
-
-# %% --------------------------------------------------------
-# CALCULATE THE DFXM IMAGE
-# -----------------------------------------------------------
-
-print('#'*20 + ' Calculate and visualize the image')
-saved_Fg_file = os.path.join(datapath, 'Fg_%s_DFXM.npz'%casename)
-=======
 im_Nobs = np.repeat(np.repeat(im, Nobs, axis=0), Nobs, axis=1)[:,:,np.newaxis]
 im_obs = np.tile(im_Nobs, (1, 1, model.d['Npixels'][2]*Nobs)).reshape((-1, 1))
 r_obs = r_obs_cell.reshape((-1, 3))
@@ -230,7 +229,6 @@
     Fg = np.load(saved_Fg_file)['Fg']
     r_obs = np.load(saved_Fg_file)['r_obs']
 
->>>>>>> 65f461cc
 print('saved displacement gradient at %s'%saved_Fg_file)
 Fg_func = lambda x, y, z: disl.Fg(x, y, z, filename=saved_Fg_file)
 im, ql, rulers = model.forward(Fg_func, timeit=True)
@@ -241,9 +239,6 @@
 # Visualize the reciprocal space wave vector ql
 # figax = vis.visualize_im_qi(forward_dict, None, ql, rulers, vlim_qi=[-1e-4, 1e-4])
 
-<<<<<<< HEAD
-# Visualize the observation points
-=======
 # %%
 # Visualize the observation points
 
@@ -251,22 +246,16 @@
 lbx, ubx = -Lx/2*bmag, Lx/2*bmag         # in unit of m
 lby, uby = -Ly/2*bmag, Ly/2*bmag         # in unit of m
 lbz, ubz = -Lz/2*bmag, Lz/2*bmag         # in unit of m
->>>>>>> 65f461cc
 extent = np.multiply(1e6, [lbx, ubx, lby, uby, lbz, ubz]) # in the unit of um
 fig, ax = vis.visualize_disl_network(disl.d, disl.rn, disl.links, extent=extent, unit='um', show=False)
 nskip = 10
 r_obs = np.load(saved_Fg_file)['r_obs']*1e6 # in the unit of um
 ax.plot(r_obs[::nskip, 0], r_obs[::nskip, 1], r_obs[::nskip, 2],  'C0.', markersize=0.01)
 plt.show()
-<<<<<<< HEAD
-
-
-=======
 # %%
 r_obs_xyz_file = os.path.join(output_path, 'r_obs_%s.xyz'%casename)
 im_Nobs = np.repeat(np.repeat(im, Nobs, axis=0), Nobs, axis=1)[:,:,np.newaxis]
 im_obs = np.tile(im_Nobs, (1, 1, model.d['Npixels'][2]*Nobs)).reshape((-1, 1))
 r_obs = r_obs_cell.reshape((-1, 3))
 dio.write_xyz(r_obs_xyz_file, r_obs, props=im_obs, scale=1e10) # Angstrom
->>>>>>> 65f461cc
 # %%